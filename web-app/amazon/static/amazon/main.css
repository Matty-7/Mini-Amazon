/* Base reset and layout */
body {
    font-family: Arial, sans-serif;
    background-color: #f3f3f3;
    color: #111;
    padding-top: 70px;
    margin: 0;
}

/* Headers */
h1, h2, h3, h4, h5, h6 {
    color: #111;
    font-weight: 500;
}

/* Navbar & Header */
.site-header {
    position: fixed;
    top: 0;
    width: 100%;
    z-index: 10;
    background-color: #131921;
    box-shadow: 0 2px 4px rgba(0,0,0,0.1);
}
.navbar-brand img {
    height: 36px;
}
.site-header .navbar-nav .nav-link {
    color: #ffffff !important;
    font-weight: 500;
    padding: 8px 16px;
}

.site-navbar {
    background-color: #131921 !important;
}

.site-header .navbar-nav .nav-link:hover {
    color: #ffffff !important;
    background-color: #232f3e;
    border-radius: 4px;
}

/* Carousel Banner Gradient */
.banner-gradient-mask {
    position: absolute;
    bottom: 0;
    left: 0;
    height: 300px;
    width: 100%;
    background: linear-gradient(to bottom, rgba(255,255,255,0) 0%, #f3f3f3 100%);
    z-index: 1;
}

/* Product Card Style */
.card, .listitem {
    border-radius: 8px;
    box-shadow: 0 2px 6px rgba(0,0,0,0.1);
    border: 1px solid #ddd;
    background-color: #fff;
    padding: 12px;
    margin: 20px;
    transition: transform 0.2s ease-in-out, box-shadow 0.2s ease;
}
.card:hover, .listitem:hover {
    transform: scale(1.02);
    box-shadow: 0 4px 16px rgba(0,0,0,0.15);
    border-color: #febd69;
}

/* Product Image and Description */
.listitem a img {
    width: 100%;
    height: auto;
    max-height: 200px;
    object-fit: contain;
    display: block;
    margin: auto;
}
.listitem a p {
    color: #007185;
    font-size: 14px;
    text-align: center;
    margin: 10px 0;
}

/* Search bar */
.searchbar {
    border-radius: 4px;
    border: 1px solid #ccc;
    padding: 6px 12px;
    width: 100%;
}
.searchbar:hover {
    border: 2px solid #febd69;
    transition: all 0.2s ease;
}

/* Content sections */
.content-section {
    background: #ffffff;
    padding: 20px;
    border: 1px solid #ddd;
    border-radius: 4px;
    margin-bottom: 20px;
}

/* Account page */
.account-img {
    height: 120px;
    width: 120px;
    margin-right: 20px;
    margin-bottom: 16px;
}
.account-heading {
    font-size: 2rem;
    color: #111;
}

/* Scrollbar Styling */
.d-flex::-webkit-scrollbar {
    height: 6px;
}
.d-flex::-webkit-scrollbar-thumb {
    background-color: rgba(0, 0, 0, 0.2);
    border-radius: 3px;
}
<<<<<<< HEAD
.d-flex::-webkit-scrollbar-track {
    background-color: transparent;
=======

/* Prevent banner margin collapse */
body {
    padding-top: 90px;
    margin: 0;
}

.banner-gradient-mask {
    position: absolute;
    bottom: 0;
    left: 0;
    height: 300px;
    width: 100%;
    background: linear-gradient(to bottom, rgba(255,255,255,0) 0%, #fafafa 100%);
    z-index: 1;
}

/* -------- auth pages -------- */
.auth-bg {
  /* hero gradient + blob decorations */
  background: radial-gradient(circle at 20% 30%, #7bc27a 0%, rgba(255,255,255,0) 55%),
              radial-gradient(circle at 80% 70%, #5f788a 0%, rgba(255,255,255,0) 60%),
              linear-gradient(to bottom right, #eef2f5 0%, #fafafa 100%);
  min-height: 100vh;
  display: flex;
  align-items: center;
  justify-content: center;
}

.auth-card {
  backdrop-filter: blur(12px);
  background: rgba(255,255,255,0.75);
  border-radius: 1.25rem;
  box-shadow: 0 8px 24px rgba(0,0,0,0.1);
  width: 100%;
  max-width: 420px;
  padding: 2.5rem 2rem;
}

.auth-card .form-control {
  background: rgba(255,255,255,0.85);
  border: 1px solid #d4dce4;
}

.auth-card .auth-title {
  font-weight: 600;
  margin-bottom: 1.5rem;
}

.auth-card .btn-primary {
  background-color: #7bc27a;
  border-color: #7bc27a;
>>>>>>> 0ed698d1
}<|MERGE_RESOLUTION|>--- conflicted
+++ resolved
@@ -125,10 +125,26 @@
     background-color: rgba(0, 0, 0, 0.2);
     border-radius: 3px;
 }
-<<<<<<< HEAD
 .d-flex::-webkit-scrollbar-track {
     background-color: transparent;
-=======
+}
+
+  .card {
+    border-radius: 12px;
+    box-shadow: 0 4px 16px rgba(0,0,0,0.1);
+    transition: transform 0.2s ease-in-out;
+  }
+  .card:hover {
+    transform: scale(1.03);
+  }
+  
+  
+/* Make navbar float over banner */
+.site-header {
+    position: absolute;
+    width: 100%;
+    z-index: 5;
+}
 
 /* Prevent banner margin collapse */
 body {
@@ -181,5 +197,4 @@
 .auth-card .btn-primary {
   background-color: #7bc27a;
   border-color: #7bc27a;
->>>>>>> 0ed698d1
 }